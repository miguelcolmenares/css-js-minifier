# Change Log

All notable changes to the "css-js-minifier" extension will be documented in this file.

Check [Keep a Changelog](http://keepachangelog.com/) for recommendations on how to structure this file.

## [Unreleased]

<<<<<<< HEAD
## [1.1.0] - 2025-10-17

### Added
- **Size Reduction Statistics**: Display percentage of size reduction and file sizes after minification
  - Shows original and minified file sizes in human-readable format (KB or B)
  - Calculates and displays percentage of size reduction
  - Handles edge cases (no reduction, same size files)
  - Works with both in-place minification and new file creation
- New configuration option: `showSizeReduction` (default: true)
  - Allows users to toggle size statistics display on/off
  - When disabled, shows traditional success messages
- 8 new test cases for size reduction feature
  - Tests for message formatting with statistics
  - Tests for configuration toggle behavior
  - Tests for both CSS and JavaScript files
  - Tests for new file creation with statistics
  - Edge case handling (no reduction scenarios)

### Changed
- Enhanced success messages to include size reduction information
  - Format: "file.css successfully minified! Size reduced by 45% (1.21 KB → 0.66 KB)"
  - Alternative format for no reduction: "file.css successfully minified! No size change (1.21 KB)"
- Updated `MinificationService` to return statistics with minified text
  - New interfaces: `MinificationStats` and `MinificationResult`
  - Helper functions: `formatBytes()` and `calculateStats()`
- Updated `FileService` to display statistics in success messages
  - New function: `formatSizeReductionMessage()` with configuration awareness
- Version bumped to 1.1.0

### Technical
- Added TypeScript interfaces for statistics and results
- Improved type safety with new return types
- Backward compatible - all existing functionality maintained
- All 29 existing tests continue to pass
- Comprehensive JSDoc documentation for new functions
=======
### Added
- **Internationalization (i18n) Support**: Full multi-language support for 7 languages
  - 🇺🇸 English (default)
  - 🇪🇸 Spanish
  - 🇫🇷 French
  - 🇩🇪 German
  - 🇧🇷 Portuguese (Brazilian)
  - 🇯🇵 Japanese
  - 🇨🇳 Chinese Simplified
- Runtime message bundles using @vscode/l10n package
- 17 internationalized runtime messages across all user notifications
- 13 internationalized configuration and command labels
- Comprehensive i18n test suite with 20+ tests
- i18n architecture documentation (docs/INTERNATIONALIZATION.md)
- VS Code task for running i18n tests separately

### Changed
- All hardcoded user-facing strings replaced with l10n.t() calls
- Error messages now support parameter interpolation
- Success notifications now properly internationalized
- README updated with language support information
>>>>>>> de4d6ab3

## [1.0.0] - 2025-10-16

### Added
- Complete modular architecture with separation of concerns
- Comprehensive JSDoc documentation across all modules  
- Issue #5 resolution: autoOpenNewFile configuration option
- Issue #1 resolution: Enhanced error handling for CSS nth-child selectors
- Comprehensive test suite for all issues and configuration scenarios
- API timeout handling with Promise.race pattern (5000ms timeout)
- 5MB file size validation to prevent API errors
- Enhanced HTTP error handling with specific status code messages
- i18n documentation and translation maintenance guidelines

### Changed
- **BREAKING REFACTOR**: Restructured codebase into modular architecture
  - `src/commands/`: Command handlers and core business logic
  - `src/services/`: External API integration and file operations
  - `src/utils/`: Validation utilities and helper functions
- Comprehensive JSDoc documentation with practical examples for all functions
- Enhanced error handling with detailed user feedback
- Type safety improvements with interfaces and proper typing
- Reduced main extension file size by 63% (220→81 lines)
- Enhanced minification service with comprehensive error handling
- Improved file service with configuration-aware functionality
- Updated project documentation with modular architecture details

### Fixed
- Issue #5: Minify on save now respects minifyInNewFile configuration
### Issue #1: CSS nth-child Selector Minification\n- **Status**: ✅ **FULLY RESOLVED** - nth-child selectors minify correctly\n- **Root Cause**: Previous architectural improvements resolved underlying API issues\n- **Verification**: Independent testing confirms 41% size reduction (479→279 characters)\n- **Test Coverage**: Comprehensive test suite with complex nth-child patterns\n- **Validation**: Mathematical expressions, selector filtering, and complex combinations work perfectly
- Timeout issues during API calls with proper Promise.race implementation
- Silent failures now show appropriate user error messages
- File size validation prevents 413 HTTP errors for large files
- Eliminated code duplication between minify commands
- Improved code reusability and maintainability
- Enhanced documentation standards across all modules

### New Features

- **Robust Timeout Handling**: Added 5000ms timeout for API calls with Promise.race pattern
  - Handles API responses observed up to 1100ms in performance testing
  - Specific error messages for timeout vs connectivity issues
  - Improved user experience with clear, actionable error feedback
  - Graceful degradation when external APIs are slow or unresponsive

- **Enhanced API Error Handling**: Comprehensive error handling based on updated Toptal API documentation
  - **File Size Validation**: Pre-request validation for 5MB maximum file size limit
  - **HTTP Status Code Handling**: Specific user messages for all API error codes (400, 405, 406, 413, 422, 429)
  - **JSON Error Parsing**: Extracts detailed error messages from API JSON responses when available
  - **Rate Limit Awareness**: Clear messaging when hitting 30 requests/minute limit
  - **Syntax Error Details**: Informative feedback for CSS/JavaScript syntax errors with precise error descriptions

### Bug Fixes

- **Fixed Minify on Save**: Resolved issue where minify on save didn't respect `minifyInNewFile` configuration
  - Now properly creates new files when `minifyInNewFile: true` is set
  - Maintains in-place minification when `minifyInNewFile: false` (default behavior)
  - Respects all user configuration settings during auto-minification on save

- **New Configuration Option**: Added `autoOpenNewFile` setting to control file opening behavior
  - When `true` (default): Newly created minified files open automatically in editor
  - When `false`: Files are created silently without opening, reducing editor clutter
  - Addresses user request for less intrusive minification workflow

### Technical Improvements

- Migrate to ESLint v9 flat config for better compatibility
- Optimize GitHub Actions cache strategy across all workflows
- Optimize CodeQL execution to run only on PRs and weekly schedule
- Standardize action versions to checkout@v5
- Enhanced test suite with automatic Sinon spy cleanup
- Updated error message validation in tests for new architecture
- Improve CI/CD efficiency and reduce resource usage
- Fix auto-merge workflow: Remove GitHub Actions approval restrictions

## [0.1.0] - 2024-06-29

### Added

- CSS and JavaScript minification using Toptal API
- Explorer context menu to minify css & js files
- Keyboard shortcuts for minify css & js files
- Prefix options for minified files (.min, -min, .compressed, etc.)
- File extension validation and content length validation before minifying
- Internazionalization support with Spanish translation
- Auto-minification on save (configurable)
- Test cases and comprehensive testing

### Fixed

- Update keybindings configuration to avoid conflicts with macOS default keybindings
- Demo images in README.md

### Changed

- Updated extension icon
- Updated README.md with new features and documentation<|MERGE_RESOLUTION|>--- conflicted
+++ resolved
@@ -6,7 +6,6 @@
 
 ## [Unreleased]
 
-<<<<<<< HEAD
 ## [1.1.0] - 2025-10-17
 
 ### Added
@@ -18,32 +17,6 @@
 - New configuration option: `showSizeReduction` (default: true)
   - Allows users to toggle size statistics display on/off
   - When disabled, shows traditional success messages
-- 8 new test cases for size reduction feature
-  - Tests for message formatting with statistics
-  - Tests for configuration toggle behavior
-  - Tests for both CSS and JavaScript files
-  - Tests for new file creation with statistics
-  - Edge case handling (no reduction scenarios)
-
-### Changed
-- Enhanced success messages to include size reduction information
-  - Format: "file.css successfully minified! Size reduced by 45% (1.21 KB → 0.66 KB)"
-  - Alternative format for no reduction: "file.css successfully minified! No size change (1.21 KB)"
-- Updated `MinificationService` to return statistics with minified text
-  - New interfaces: `MinificationStats` and `MinificationResult`
-  - Helper functions: `formatBytes()` and `calculateStats()`
-- Updated `FileService` to display statistics in success messages
-  - New function: `formatSizeReductionMessage()` with configuration awareness
-- Version bumped to 1.1.0
-
-### Technical
-- Added TypeScript interfaces for statistics and results
-- Improved type safety with new return types
-- Backward compatible - all existing functionality maintained
-- All 29 existing tests continue to pass
-- Comprehensive JSDoc documentation for new functions
-=======
-### Added
 - **Internationalization (i18n) Support**: Full multi-language support for 7 languages
   - 🇺🇸 English (default)
   - 🇪🇸 Spanish
@@ -64,7 +37,6 @@
 - Error messages now support parameter interpolation
 - Success notifications now properly internationalized
 - README updated with language support information
->>>>>>> de4d6ab3
 
 ## [1.0.0] - 2025-10-16
 
