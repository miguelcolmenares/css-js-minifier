import * as vscode from "vscode";
<<<<<<< HEAD
import { MinificationStats } from "./minificationService";

/**
 * Formats a size reduction message with statistics.
 * 
 * @function formatSizeReductionMessage
 * @param {string} fileName - The name of the file
 * @param {MinificationStats} stats - The minification statistics
 * @param {boolean} isNewFile - Whether this is for a new file or in-place minification
 * @returns {string} Formatted message with statistics
 */
export function formatSizeReductionMessage(fileName: string, stats: MinificationStats, isNewFile: boolean): string {
	const config = vscode.workspace.getConfiguration("css-js-minifier");
	const showSizeReduction = config.get("showSizeReduction", true);
	
	if (!showSizeReduction) {
		// Return basic message if feature is disabled
		if (isNewFile) {
			return `File successfully minified and saved as: ${fileName}`;
		} else {
			return `${fileName} has been successfully minified.`;
		}
	}
	
	// Check if there was any reduction
	if (stats.reductionPercent === 0) {
		// No reduction - show simpler message
		if (isNewFile) {
			return `File successfully minified and saved as: ${fileName}! No size change (${stats.originalSizeKB})`;
		} else {
			return `${fileName} successfully minified! No size change (${stats.originalSizeKB})`;
		}
	}
	
	// Normal case with reduction
	if (isNewFile) {
		return `File successfully minified and saved as: ${fileName}! Size reduced by ${stats.reductionPercent}% (${stats.originalSizeKB} → ${stats.minifiedSizeKB})`;
	} else {
		return `${fileName} successfully minified! Size reduced by ${stats.reductionPercent}% (${stats.originalSizeKB} → ${stats.minifiedSizeKB})`;
	}
}
=======
import * as l10n from "@vscode/l10n";
>>>>>>> de4d6ab3

/**
 * Saves minified content to a new file and opens it in the editor.
 * 
 * This function creates a new file with the minified content, writes it to disk,
 * and automatically opens it in the VS Code editor. It provides user feedback
 * about the successful operation.
 * 
 * @async
 * @function saveAsNewFile
 * @param {string} minifiedText - The minified content to save
 * @param {string} newFileName - The complete file path for the new file (including extension)
 * @param {MinificationStats} stats - Statistics about the minification process
 * @returns {Promise<void>} Resolves when the file is successfully created and opened
 * 
 * @throws {Error} When file system operations fail (e.g., permissions, disk space)
 * 
 * @sideEffects
 * - Creates a new file on the file system
 * - Opens the new file in VS Code editor
 * - Shows success notification to the user
 * 
 * @example
 * ```typescript
 * const minifiedCSS = 'body{margin:0;color:red}';
 * const newPath = '/path/to/style.min.css';
 * const stats = { originalSize: 100, minifiedSize: 50, reductionPercent: 50, ... };
 * await saveAsNewFile(minifiedCSS, newPath, stats);
 * // File is created, opened in editor, and user sees success message with statistics
 * ```
 */
export async function saveAsNewFile(minifiedText: string, newFileName: string, stats: MinificationStats): Promise<void> {
	// Create a VS Code URI for the new file path
	const uri = vscode.Uri.file(newFileName);
	
	// Encode the text content as UTF-8 bytes for file writing
	const textEncoder = new TextEncoder();
	const encodedContent = textEncoder.encode(minifiedText);
	
	// Write the minified content to the file system
	await vscode.workspace.fs.writeFile(uri, encodedContent);
	
	// Check if the new file should be opened automatically
	const settings = vscode.workspace.getConfiguration("css-js-minifier");
	const autoOpenNewFile = settings.get("autoOpenNewFile") as boolean;
	
	if (autoOpenNewFile) {
		// Open the newly created file in the VS Code editor
		await vscode.window.showTextDocument(uri);
	}
	
<<<<<<< HEAD
	// Provide user feedback about the successful operation with statistics
	const fileName = newFileName.split('/').pop() || 'file';
	const message = formatSizeReductionMessage(fileName, stats, true);
	vscode.window.showInformationMessage(message);
=======
	// Provide user feedback about the successful operation
	vscode.window.showInformationMessage(
		l10n.t('fileService.newFile.success', newFileName.split('/').pop() || 'file')
	);
>>>>>>> de4d6ab3
}

/**
 * Replaces the content of an existing document with minified text.
 * 
 * This function performs an in-place replacement of the entire document content
 * with the minified version. It uses VS Code's WorkspaceEdit API to ensure
 * the operation is atomic and can be undone by the user.
 * 
 * @async
 * @function replaceDocumentContent
 * @param {vscode.TextDocument} document - The VS Code document to modify
 * @param {string} minifiedText - The minified content to replace the original with
 * @param {MinificationStats} stats - Statistics about the minification process
 * @returns {Promise<void>} Resolves when the document is updated and saved
 * 
 * @throws {Error} When the workspace edit fails or the document cannot be saved
 * 
 * @sideEffects
 * - Modifies the content of the existing document
 * - Saves the document to disk
 * - Shows success notification to the user
 * - Adds an entry to VS Code's undo history
 * 
 * @example
 * ```typescript
 * const activeEditor = vscode.window.activeTextEditor;
 * if (activeEditor) {
 *   const minifiedContent = 'body{margin:0}';
 *   const stats = { originalSize: 100, minifiedSize: 50, reductionPercent: 50, ... };
 *   await replaceDocumentContent(activeEditor.document, minifiedContent, stats);
 *   // Document content is replaced and saved, message shows statistics
 * }
 * ```
 */
export async function replaceDocumentContent(document: vscode.TextDocument, minifiedText: string, stats: MinificationStats): Promise<void> {
	// Create a workspace edit to modify the document
	const edit = new vscode.WorkspaceEdit();
	
	// Define the range that covers the entire document content
	const firstLine = document.lineAt(0);
	const lastLine = document.lineAt(document.lineCount - 1);
	const fullDocumentRange = new vscode.Range(firstLine.range.start, lastLine.range.end);
	
	// Replace the entire document content with the minified text
	edit.replace(document.uri, fullDocumentRange, minifiedText);
	
	// Apply the edit to the workspace (this operation can be undone)
	await vscode.workspace.applyEdit(edit);
	
	// Save the document to persist changes to disk
	await document.save();
	
	// Provide user feedback about the successful minification with statistics
	const fileName = document.fileName.split('/').pop() || 'file';
<<<<<<< HEAD
	const message = formatSizeReductionMessage(fileName, stats, false);
	vscode.window.showInformationMessage(message);
=======
	vscode.window.showInformationMessage(l10n.t('fileService.inPlace.success', fileName));
>>>>>>> de4d6ab3
}

/**
 * Creates a new filename by adding a minification prefix before the file extension.
 * 
 * This utility function generates appropriate filenames for minified files by
 * inserting a user-configurable prefix (like '.min' or '-compressed') before
 * the file extension. It only works with supported file extensions (.css, .js).
 * 
 * @function createMinifiedFileName
 * @param {string} originalFileName - The complete path to the original file
 * @param {string} prefix - The prefix to insert before the extension (e.g., '.min', '-compressed')
 * @returns {string} The new filename with the prefix inserted before the extension
 * 
 * @example
 * ```typescript
 * // Using .min prefix
 * createMinifiedFileName('/path/to/style.css', '.min');
 * // Returns: '/path/to/style.min.css'
 * 
 * // Using -compressed prefix
 * createMinifiedFileName('/path/to/script.js', '-compressed');
 * // Returns: '/path/to/script-compressed.js'
 * 
 * // Works with absolute paths
 * createMinifiedFileName('C:\\projects\\app.css', '.minified');
 * // Returns: 'C:\\projects\\app.minified.css'
 * ```
 */
export function createMinifiedFileName(originalFileName: string, prefix: string): string {
	// Use regex to insert the prefix before the file extension
	// Matches .css or .js at the end of the filename and replaces with prefix + extension
	return originalFileName.replace(/(\.css|\.js)$/, `${prefix}$1`);
}<|MERGE_RESOLUTION|>--- conflicted
+++ resolved
@@ -1,5 +1,5 @@
 import * as vscode from "vscode";
-<<<<<<< HEAD
+import * as l10n from "@vscode/l10n";
 import { MinificationStats } from "./minificationService";
 
 /**
@@ -41,9 +41,6 @@
 		return `${fileName} successfully minified! Size reduced by ${stats.reductionPercent}% (${stats.originalSizeKB} → ${stats.minifiedSizeKB})`;
 	}
 }
-=======
-import * as l10n from "@vscode/l10n";
->>>>>>> de4d6ab3
 
 /**
  * Saves minified content to a new file and opens it in the editor.
@@ -95,17 +92,13 @@
 		await vscode.window.showTextDocument(uri);
 	}
 	
-<<<<<<< HEAD
 	// Provide user feedback about the successful operation with statistics
 	const fileName = newFileName.split('/').pop() || 'file';
 	const message = formatSizeReductionMessage(fileName, stats, true);
-	vscode.window.showInformationMessage(message);
-=======
 	// Provide user feedback about the successful operation
 	vscode.window.showInformationMessage(
-		l10n.t('fileService.newFile.success', newFileName.split('/').pop() || 'file')
+		l10n.t(message)
 	);
->>>>>>> de4d6ab3
 }
 
 /**
@@ -161,12 +154,8 @@
 	
 	// Provide user feedback about the successful minification with statistics
 	const fileName = document.fileName.split('/').pop() || 'file';
-<<<<<<< HEAD
 	const message = formatSizeReductionMessage(fileName, stats, false);
-	vscode.window.showInformationMessage(message);
-=======
-	vscode.window.showInformationMessage(l10n.t('fileService.inPlace.success', fileName));
->>>>>>> de4d6ab3
+	vscode.window.showInformationMessage(l10n.t('fileService.inPlace.success', message));
 }
 
 /**
